[package]
name = "coins-ledger"
<<<<<<< HEAD
version = "0.8.8"
=======
version = "0.9.1"
>>>>>>> 551ca4b8
authors = [
  "Summa <team@summa.one>",
  "James Prestwich <james@summa.one>",
  "Zondax GmbH <info@zondax.ch>",
]
edition = "2018"
categories = ["authentication", "cryptography"]
keywords = ["ledger", "apdu", "cryptocurrency"]
repository = "https://github.com/summa-tx/coins"
license = "MIT OR Apache-2.0"
description = "Ledger Nano X/S connection and communication management library"

[lib]
crate-type = ["cdylib", "rlib"]

[dependencies]
async-trait = "0.1"
cfg-if = "1.0"
hex = "0.4"
serde = { version = "1.0", features = ["derive"] }
tap = "1.0"
thiserror = "1.0"

# native
[target.'cfg(not(target_arch = "wasm32"))'.dependencies]
lazy_static = "1.4"
byteorder = "1.5"
libc = "0.2"
matches = "0.1"
tracing = "0.1"
hidapi-rusb = "1.3"
tokio = { version = "1.34", features = ["sync", "rt"] }

# linux native only
[target.'cfg(target_os = "linux")'.dependencies]
nix = "0.26"

# WASM
[target.'cfg(target_arch = "wasm32")'.dependencies]
wasm-bindgen = "0.2.88"
wasm-bindgen-futures = "0.4.38"
js-sys = "0.3.65"
log = "0.4"
getrandom = { version = "0.2", features = ["js"] }

[dev-dependencies]
serial_test = "2"
tokio = { version = "1.34", features = ["rt-multi-thread", "macros"] }

[features]
browser = []
node = []<|MERGE_RESOLUTION|>--- conflicted
+++ resolved
@@ -1,10 +1,6 @@
 [package]
 name = "coins-ledger"
-<<<<<<< HEAD
 version = "0.8.8"
-=======
-version = "0.9.1"
->>>>>>> 551ca4b8
 authors = [
   "Summa <team@summa.one>",
   "James Prestwich <james@summa.one>",
